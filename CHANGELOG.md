--- conflicted
+++ resolved
@@ -2,7 +2,6 @@
 
 All notable changes to the ld-find-code-refs program will be documented in this file. This project adheres to [Semantic Versioning](http://semver.org).
 
-<<<<<<< HEAD
 ## [2.0.0] - prerelease
 
 ### Added
@@ -26,10 +25,7 @@
 - The `exclude` command-line option has been removed. Use the `.ldignore` file instead.
 - Additional delimiters can no longer be specified using command line flags or environment variables. If you use additional delimiters, or would like to disable delimiters completely, use the YAML configuration described above.
 
-## [1.5.0] - prerelease
-=======
 ## [1.5.0] - 2020-05-11
->>>>>>> 869ad420
 
 ### Added
 
