--- conflicted
+++ resolved
@@ -15,8 +15,6 @@
 	"github.com/spf13/viper"
 )
 
-<<<<<<< HEAD
-=======
 type Options struct {
 	AccessToken         string `mapstructure:"accessToken"`
 	BaseUri             string `mapstructure:"baseUri"`
@@ -48,7 +46,6 @@
 	Additional      []string `mapstructure:"additional"`
 }
 
->>>>>>> 6e6235bb
 func Init(flagSet *pflag.FlagSet) error {
 	for _, f := range flags {
 		usage := strings.ReplaceAll(f.usage, "\n", " ")
